--- conflicted
+++ resolved
@@ -63,12 +63,9 @@
   bool _modelsReady = false;
   Future<void>? _modelPreparation;
   String? _errorMessage;
-<<<<<<< HEAD
   Timer? _editorHintTimer;
   bool _showEditorHint = false;
-=======
   bool _isNetworkError = false;
->>>>>>> a9e3a2e2
 
   @override
   void initState() {
@@ -141,41 +138,29 @@
   Future<void> _ensureModelsReady() async {
     if (_modelsReady) return;
 
-<<<<<<< HEAD
     _modelPreparation ??= _ocr
         .prepareModels()
         .then((status) {
           _modelsReady = status.isReady;
         })
         .catchError((error, _) {
-          _errorMessage = 'Failed to prepare OCR models: $error';
+          final errorStr = error.toString().toLowerCase();
+          _isNetworkError = errorStr.contains('network') ||
+              errorStr.contains('connection') ||
+              errorStr.contains('timeout') ||
+              errorStr.contains('failed to download') ||
+              errorStr.contains('http');
+
+          if (_isNetworkError) {
+            _errorMessage = 'Network connection required to download OCR models on first use';
+          } else {
+            _errorMessage = 'Could not prepare OCR models';
+          }
+          debugPrint('Model preparation error: $error');
         })
         .whenComplete(() {
           _modelPreparation = null;
         });
-=======
-    _modelPreparation ??= _ocr.prepareModels().then((status) {
-      _modelsReady = status.isReady;
-    }).catchError((error, _) {
-      final errorStr = error.toString().toLowerCase();
-      // Detect network-related errors
-      _isNetworkError = errorStr.contains('network') ||
-          errorStr.contains('connection') ||
-          errorStr.contains('timeout') ||
-          errorStr.contains('failed to download') ||
-          errorStr.contains('http');
-
-      if (_isNetworkError) {
-        _errorMessage = 'Network connection required to download OCR models on first use';
-      } else {
-        _errorMessage = 'Could not prepare OCR models';
-      }
-      // Log the actual error for debugging
-      debugPrint('Model preparation error: $error');
-    }).whenComplete(() {
-      _modelPreparation = null;
-    });
->>>>>>> a9e3a2e2
 
     await _modelPreparation;
   }
